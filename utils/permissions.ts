import { Permission, Permissions } from "../types/permission.ts";
import { RoleData } from "../types/role.ts";
import { cache } from "./cache.ts";
import { botID } from "../module/client.ts";
import { Role } from "../structures/role.ts";

<<<<<<< HEAD
export const memberHasPermission = (
  memberID: string,
  ownerID: string,
  roleData: RoleData[],
  memberRoleIDs: string[],
  permissions: Permission[],
) => {
  if (memberID === ownerID) return true;
=======
export function memberHasPermission(
  member_id: string,
  owner_id: string,
  role_data: RoleData[],
  member_role_ids: string[],
  permissions: Permission[],
) {
  if (member_id === owner_id) return true;
>>>>>>> 6cab42a6

  const permissionBits = roleData
    .filter((role) => memberRoleIDs.includes(role.id))
    .reduce((bits, data) => {
      bits |= data.permissions;

      return bits;
    }, 0);

  if (permissionBits & Permissions.ADMINISTRATOR) return true;

  return permissions.every((permission) =>
    permissionBits & Permissions[permission]
  );
}

<<<<<<< HEAD
export const botHasPermission = (
  guildID: string,
  botID: string,
  permissions: Permissions[],
) => {
  const guild = cache.guilds.get(guildID);
=======
export function botHasPermission(
  guild_id: string,
  permissions: Permissions[],
) {
  const guild = cache.guilds.get(guild_id);
>>>>>>> 6cab42a6
  if (!guild) return false;

  const member = guild.members.get(botID);
  if (!member) return false;

  const permissionBits = [...guild.roles.values()]
    .map((role) => role.raw)
    .filter((role) => member.roles.includes(role.id))
    .reduce((bits, data) => {
      bits |= data.permissions;

      return bits;
    }, 0);

  if (permissionBits & Permissions.ADMINISTRATOR) return true;

  return permissions.every((permission) => permissionBits & permission);
}

<<<<<<< HEAD
export const calculatePermissions = (permissionBits: number) => {
=======
export function calculatePermissions(permission_bits: number) {
>>>>>>> 6cab42a6
  return Object.keys(Permissions).filter((perm) => {
    return permissionBits & Permissions[perm as Permission];
  });
}

export function highestRole(guildID: string, memberID: string) {
  const guild = cache.guilds.get(guildID);
  if (!guild) return;

  const member = guild?.members.get(memberID);
  if (!member) return;

  let memberHighestRole: Role | undefined;

  for (const roleID of member.roles) {
    const role = guild.roles.get(roleID);
    if (!role) continue;

    if (
      !memberHighestRole || memberHighestRole.position < role.position
    ) {
      memberHighestRole = role;
    }
  }

  return memberHighestRole || (guild.roles.get(guild.id) as Role);
}

export function higherRolePosition(
  guildID: string,
  roleID: string,
  otherRoleID: string,
) {
  const guild = cache.guilds.get(guildID);
  if (!guild) return;

  const role = guild.roles.get(roleID);
  const otherRole = guild.roles.get(otherRoleID);
  if (!role || !otherRole) return;

  return role.position > otherRole.position;
}<|MERGE_RESOLUTION|>--- conflicted
+++ resolved
@@ -4,25 +4,14 @@
 import { botID } from "../module/client.ts";
 import { Role } from "../structures/role.ts";
 
-<<<<<<< HEAD
-export const memberHasPermission = (
+export function memberHasPermission(
   memberID: string,
   ownerID: string,
   roleData: RoleData[],
   memberRoleIDs: string[],
   permissions: Permission[],
-) => {
+) {
   if (memberID === ownerID) return true;
-=======
-export function memberHasPermission(
-  member_id: string,
-  owner_id: string,
-  role_data: RoleData[],
-  member_role_ids: string[],
-  permissions: Permission[],
-) {
-  if (member_id === owner_id) return true;
->>>>>>> 6cab42a6
 
   const permissionBits = roleData
     .filter((role) => memberRoleIDs.includes(role.id))
@@ -39,20 +28,8 @@
   );
 }
 
-<<<<<<< HEAD
-export const botHasPermission = (
-  guildID: string,
-  botID: string,
-  permissions: Permissions[],
-) => {
+export function botHasPermission(guildID: string, permissions: Permissions[]) {
   const guild = cache.guilds.get(guildID);
-=======
-export function botHasPermission(
-  guild_id: string,
-  permissions: Permissions[],
-) {
-  const guild = cache.guilds.get(guild_id);
->>>>>>> 6cab42a6
   if (!guild) return false;
 
   const member = guild.members.get(botID);
@@ -72,11 +49,7 @@
   return permissions.every((permission) => permissionBits & permission);
 }
 
-<<<<<<< HEAD
-export const calculatePermissions = (permissionBits: number) => {
-=======
-export function calculatePermissions(permission_bits: number) {
->>>>>>> 6cab42a6
+export function calculatePermissions(permissionBits: number) {
   return Object.keys(Permissions).filter((perm) => {
     return permissionBits & Permissions[perm as Permission];
   });
