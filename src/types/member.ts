import { UserPayload } from "./guild.ts";

export interface EditMemberOptions {
  /** Value to set users nickname to. Requires MANAGE_NICKNAMES permission. */
  nick?: string;
  /** Array of role ids the member is assigned. Requires MANAGE_ROLES permission. */
  roles?: string[];
  /** Whether the user is muted in voice channels. Requires MUTE_MEMBERS permission. */
  mute?: boolean;
  /** Whether the user is deafened in voice channels. Requires DEAFEN_MEMBERS permission. */
  deaf?: boolean;
  /** The id of the channel to move user to if they are connected to voice. To kick the user from their current channel, set to null. Requires MOVE_MEMBERS permission. When moving members to channels, must have permissions to both CONNECT to the channel and have the MOVE_MEMBER permission. */
  channel_id?: string | null;
}

export interface MemberCreatePayload {
  /** The user this guild member represents */
  user: UserPayload;
  /** The user's guild nickname if one is set. */
  nick?: string;
  /** Array of role ids that the member has */
  roles: string[];
  /** When the user joined the guild. */
  joined_at: string;
  /** When the user used their nitro boost on the server. */
  premium_since?: string;
  /** Whether the user is deafened in voice channels */
  deaf: boolean;
  /** Whether the user is muted in voice channels */
  mute: boolean;
<<<<<<< HEAD
=======
  /** Whether the user has passed the guild's Membership Screening requirements */
  pending?: boolean;
>>>>>>> 104d0192
}

export interface GuildMember {
  /** The user's guild nickname if one is set. */
  nick?: string;
  /** Array of role ids that the member has */
  roles: string[];
  /** When the user joined the guild. */
  joinedAt: number;
  /** When the user used their nitro boost on the server. */
  premiumSince?: number;
  /** Whether the user is deafened in voice channels */
  deaf: boolean;
  /** Whether the user is muted in voice channels */
  mute: boolean;
<<<<<<< HEAD
=======
  /** Whether the user has passed the guild's Membership Screening requirements */
  pending?: boolean;
>>>>>>> 104d0192
}<|MERGE_RESOLUTION|>--- conflicted
+++ resolved
@@ -28,11 +28,8 @@
   deaf: boolean;
   /** Whether the user is muted in voice channels */
   mute: boolean;
-<<<<<<< HEAD
-=======
   /** Whether the user has passed the guild's Membership Screening requirements */
   pending?: boolean;
->>>>>>> 104d0192
 }
 
 export interface GuildMember {
@@ -48,9 +45,6 @@
   deaf: boolean;
   /** Whether the user is muted in voice channels */
   mute: boolean;
-<<<<<<< HEAD
-=======
   /** Whether the user has passed the guild's Membership Screening requirements */
   pending?: boolean;
->>>>>>> 104d0192
 }