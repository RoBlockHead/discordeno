--- conflicted
+++ resolved
@@ -62,7 +62,12 @@
   };
 }
 
-<<<<<<< HEAD
+export interface EditWebhookMessageOptions {
+  content?: string;
+  embeds?: Embed[];
+  allowed_mentions?: AllowedMentions;
+}
+
 export interface CreateSlashCommandOptions {
   /** The name of the slash command.  */
   name: string;
@@ -211,10 +216,4 @@
 export interface UpsertSlashCommandOptions {
   id: string;
   guildID?: string;
-=======
-export interface EditWebhookMessageOptions {
-  content?: string;
-  embeds?: Embed[];
-  allowed_mentions?: AllowedMentions;
->>>>>>> 169dfc92
 }