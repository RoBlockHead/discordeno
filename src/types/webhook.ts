import { AllowedMentions } from "./channel.ts";
import { UserPayload } from "./guild.ts";
import { InteractionType } from "./interactions.ts";
import { Embed } from "./message.ts";

export interface WebhookPayload {
  /** The id of the webhook */
  id: string;
  /** The type of the webhook */
  type: WebhookType;
  /** The guild id this webhook is for */
  guild_id?: string;
  /** The channel id this webhook is for */
  channel_id: string;
  /** The user this webhook was created by(not returned when getting a webhook with its token) */
  user?: UserPayload;
  /** The default name of the webhook */
  name?: string;
  /** The default avatar of the webhook */
  avatar?: string;
  /** The secure token of the webhook(returned for Incoming Webhooks) */
  token?: string;
}

export enum WebhookType {
  /** Incoming Webhooks can post messages to channels with a generated token */
  INCOMING = 1,
  /** Channel Follower Webhooks are internal webhooks used with Channel Following to post new messages into channels */
  CHANNEL_FOLLOWER = 2,
}

export interface WebhookCreateOptions {
  /** Name of the webhook (1-80 characters) */
  name: string;
  /** Image url for avatar image for the default webhook avatar */
  avatar?: string;
}

export interface ExecuteWebhookOptions {
  /** waits for server confirmation of message send before response, and returns the created message body (defaults to false; when false a message that is not saved does not return an error) */
  wait?: boolean;
  /** the message contents (up to 2000 characters) */
  content?: string;
  /** override the default username of the webhook */
  username?: string;
  /** override the default avatar of the webhook*/
  avatar_url?: string;
  /** true if this is a TTS message */
  tts?: boolean;
  /** file contents	the contents of the file being sent	one of content, file, embeds */
  file?: { blob: unknown; name: string };
  /** array of up to 10 embed objects	embedded rich content. */
  embeds?: Embed[];
  /** allowed mentions for the message */
  mentions?: {
    /** An array of allowed mention types to parse from the content. */
    parse: ("roles" | "users" | "everyone")[];
    /** Array of role_ids to mention (Max size of 100) */
    roles?: string[];
    /** Array of user_ids to mention (Max size of 100) */
    users?: string[];
  };
}

export interface EditWebhookMessageOptions {
  content?: string;
  embeds?: Embed[];
  allowed_mentions?: AllowedMentions;
<<<<<<< HEAD
=======
}

export interface CreateSlashCommandOptions {
  /** The name of the slash command.  */
  name: string;
  /** The description of the slash command. */
  description: String;
  /** If a guildID is provided, this will be a GUILD command. If none is provided it will be a GLOBAL command. */
  guildID?: string;
  /** The options for this command */
  options?: SlashCommandOption[];
}

export interface SlashCommand {
  /** unique id of the command */
  id: string;
  /** unique id of the parent application */
  application_id: string;
  /** 3-32 character name */
  name: string;
  /** 1-100 character description */
  description: string;
  /** the parameters for the command */
  options?: SlashCommandOption[];
}

export interface SlashCommandOption {
  /** The type of option */
  type: SlashCommandOptionType;
  /** 1-32 character name */
  name: string;
  /** 1-100 character description*/
  description: string;
  /** the first `required` option for the user to complete--only one option can be `default` */
  default?: boolean;
  /** if the parameter is required or optional--default `false`*/
  required?: boolean;
  /** 
   * If you specify `choices` for an option, they are the **only** valid values for a user to pick.
   * choices for `string` and `int` types for the user to pick from 
   */
  choices?: SlashCommandOptionChoice[];
  /** if the option is a subcommand or subcommand group type, this nested options will be the parameters */
  options?: SlashCommandOption[];
}

export interface SlashCommandOptionChoice {
  /** The name of the choice */
  name: string;
  /** The value of the choice */
  value: string | number;
}

export enum SlashCommandOptionType {
  SUB_COMMAND = 1,
  SUB_COMMAND_GROUP = 2,
  STRING = 3,
  INTEGER = 4,
  BOOLEAN = 5,
  USER = 6,
  CHANNEL = 7,
  ROLE = 8,
}

export interface Interaction {
  /** The id of the interaction */
  id: string;
  /** The type of interaction */
  type: InteractionType;
  /** The command data payload */
  data?: SlashCommandInteractionData;
  /** The id of the guild it was sent from */
  guild_id: string;
  /** The id of the channel it was sent from */
  channel_id: string;
  /** The Payload of the member it was sent from */
  member: UserPayload;
  /** The token for this interaction */
  token: string;
}

export interface SlashCommandInteractionData {
  /** The id of the command */
  id: string;
  /** The name of the command */
  name: string;
  /** the params and values from the user */
  options: SlashCommandInteractionDataOption[];
}

export interface SlashCommandInteractionDataOption {
  /** The name of the parammeter */
  name: string;
  /** The value of the pair */
  value?: any;
  /** Present if this option is a group or subcommand */
  options?: SlashCommandInteractionDataOption[];
}

export interface InteractionResponse {
  /** The type of response */
  type: InteractionResponseType;
  /** The optional response message */
  data?: SlashCommandCallbackData;
}

export interface SlashCommandCallbackData {
  /** is the response TTS  */
  tts?: boolean;
  /** message content */
  content: string;
  /** supports up to 10 embeds */
  embeds?: Embed[];
  /** allowed mentions for the message */
  allowed_mentions?: AllowedMentions;
  /** acceptable values are message flags */
  flags?: number;
}

export enum InteractionResponseType {
  /** ACK a `Ping` */
  PONG = 1,
  /** ACK a command without sending a message, eating the user's input */
  ACKNOWLEDGE = 2,
  /** respond with a message, eating the user's input */
  CHANNEL_MESSAGE = 3,
  /** respond with a message, showing the user's input */
  CHANNEL_MESSAGE_WITH_SOURCE = 4,
  /** ACK a command without sending a message, showing the user's input */
  ACK_WITH_SOURCE = 5,
}

export interface EditSlashCommandOptions {
  id: string;
  guildID?: string;
}

export interface ExecuteSlashCommandOptions {
  type: InteractionResponseType;
  data: SlashCommandCallbackData;
}

export interface EditSlashResponseOptions extends SlashCommandCallbackData {
  /** If this is not provided, it will default to editing the original response. */
  messageID?: string;
}

export interface UpsertSlashCommandOptions {
  id: string;
  guildID?: string;
>>>>>>> 104d0192
}<|MERGE_RESOLUTION|>--- conflicted
+++ resolved
@@ -66,8 +66,6 @@
   content?: string;
   embeds?: Embed[];
   allowed_mentions?: AllowedMentions;
-<<<<<<< HEAD
-=======
 }
 
 export interface CreateSlashCommandOptions {
@@ -218,5 +216,4 @@
 export interface UpsertSlashCommandOptions {
   id: string;
   guildID?: string;
->>>>>>> 104d0192
 }