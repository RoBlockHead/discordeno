--- conflicted
+++ resolved
@@ -1,8 +1,4 @@
-<<<<<<< HEAD
-import { Guild } from "../structures/structures.ts";
-=======
 import { Guild } from "../api/structures/structures.ts";
->>>>>>> 104d0192
 import { ChannelCreatePayload, ChannelTypes } from "./channel.ts";
 import { Emoji, StatusType } from "./discord.ts";
 import { MemberCreatePayload } from "./member.ts";
