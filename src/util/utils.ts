import { encode } from "../../deps.ts";
<<<<<<< HEAD
import { ActivityType, StatusType } from "../types/types.ts";
=======
import {
  ActivityType,
  ImageFormats,
  ImageSize,
  StatusType,
} from "../types/types.ts";
>>>>>>> 64884439
import { sendGatewayCommand } from "../ws/shard_manager.ts";

export const sleep = (timeout: number) => {
  return new Promise((resolve) => setTimeout(resolve, timeout));
};

export interface BotStatusRequest {
  status: StatusType;
  game: {
    name?: string;
    type: ActivityType;
  };
}

export function editBotsStatus(
  status: StatusType,
  name?: string,
  type = ActivityType.Game,
) {
  sendGatewayCommand("EDIT_BOTS_STATUS", { status, game: { name, type } });
}

export function chooseRandom<T>(array: T[]) {
  return array[Math.floor(Math.random() * array.length)];
}

export async function urlToBase64(url: string) {
  const buffer = await fetch(url).then((res) => res.arrayBuffer());
  const imageStr = encode(buffer);
  const type = url.substring(url.lastIndexOf(".") + 1);
  return `data:image/${type};base64,${imageStr}`;
}

/** Allows easy way to add a prop to a base object when needing to use complicated getters solution. */
export function createNewProp(value: any): Partial<PropertyDescriptor> {
  return { configurable: true, enumerable: true, writable: true, value };
}

export function delay(ms: number): Promise<void> {
  return new Promise((res): number =>
    setTimeout((): void => {
      res();
    }, ms)
  );
}

export const formatImageURL = (
  url: string,
  size: ImageSize = 128,
  format?: ImageFormats,
) => {
  return `${url}.${format ||
    (url.includes("/a_") ? "gif" : "jpg")}?size=${size}`;
};<|MERGE_RESOLUTION|>--- conflicted
+++ resolved
@@ -1,14 +1,10 @@
 import { encode } from "../../deps.ts";
-<<<<<<< HEAD
-import { ActivityType, StatusType } from "../types/types.ts";
-=======
 import {
   ActivityType,
   ImageFormats,
   ImageSize,
   StatusType,
 } from "../types/types.ts";
->>>>>>> 64884439
 import { sendGatewayCommand } from "../ws/shard_manager.ts";
 
 export const sleep = (timeout: number) => {
