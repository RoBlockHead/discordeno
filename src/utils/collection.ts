import { chooseRandom } from "./utils.ts";

export class Collection<K, V> extends Map<K, V> {
  maxSize?: number;

  set(key: K, value: V) {
    // When this collection is maxSizeed make sure we can add first
    if (this.maxSize || this.maxSize === 0) {
      if (this.size >= this.maxSize) return this;
    }

    return super.set(key, value);
  }

  array() {
    return [...this.values()];
  }

<<<<<<< HEAD
  first() {
    return this.values().next().value as V;
=======
  first(): V {
    return this.values().next().value;
>>>>>>> 3eccdf24
  }

  last(): V {
    return [...this.values()][this.size - 1];
  }

  random() {
    return chooseRandom([...this.values()]);
  }

  find(callback: (value: V, key: K) => boolean) {
    for (const key of this.keys()) {
      const value = this.get(key)!;
      if (callback(value, key)) return value;
    }
    // If nothing matched
    return;
  }

  filter(callback: (value: V, key: K) => boolean) {
    const relevant = new Collection<K, V>();
    this.forEach((value, key) => {
      if (callback(value, key)) relevant.set(key, value);
    });

    return relevant;
  }

  map<T>(callback: (value: V, key: K) => T) {
    const results = [];
    for (const key of this.keys()) {
      const value = this.get(key)!;
      results.push(callback(value, key));
    }
    return results;
  }

  some(callback: (value: V, key: K) => boolean) {
    for (const key of this.keys()) {
      const value = this.get(key)!;
      if (callback(value, key)) return true;
    }

    return false;
  }

  every(callback: (value: V, key: K) => boolean) {
    for (const key of this.keys()) {
      const value = this.get(key)!;
      if (!callback(value, key)) return false;
    }

    return true;
  }

  reduce<T>(
    callback: (accumulator: T, value: V, key: K) => T,
    initialValue?: T,
  ): T {
    let accumulator: T = initialValue!;

    for (const key of this.keys()) {
      const value = this.get(key)!;
      accumulator = callback(accumulator, value, key);
    }

    return accumulator;
  }
}<|MERGE_RESOLUTION|>--- conflicted
+++ resolved
@@ -16,13 +16,8 @@
     return [...this.values()];
   }
 
-<<<<<<< HEAD
-  first() {
-    return this.values().next().value as V;
-=======
   first(): V {
     return this.values().next().value;
->>>>>>> 3eccdf24
   }
 
   last(): V {
@@ -80,7 +75,7 @@
 
   reduce<T>(
     callback: (accumulator: T, value: V, key: K) => T,
-    initialValue?: T,
+    initialValue?: T
   ): T {
     let accumulator: T = initialValue!;
 
