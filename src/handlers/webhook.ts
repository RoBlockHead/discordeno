import { botID } from "../module/client.ts";
import { RequestManager } from "../module/requestManager.ts";
import { structures } from "../structures/structures.ts";
import {
<<<<<<< HEAD
  CreateSlashCommandOptions,
  EditSlashCommandOptions,
  EditSlashResponseOptions,
=======
  EditWebhookMessageOptions,
>>>>>>> 169dfc92
  Errors,
  ExecuteSlashCommandOptions,
  ExecuteWebhookOptions,
  MessageCreateOptions,
  UpsertSlashCommandOptions,
  WebhookCreateOptions,
  WebhookPayload,
} from "../types/types.ts";
import { endpoints } from "../utils/constants.ts";
import { botHasChannelPermissions } from "../utils/permissions.ts";
import { urlToBase64 } from "../utils/utils.ts";
import { cache } from "../utils/cache.ts";

/** Create a new webhook. Requires the MANAGE_WEBHOOKS permission. Returns a webhook object on success. Webhook names follow our naming restrictions that can be found in our Usernames and Nicknames documentation, with the following additional stipulations:
*
* Webhook names cannot be: 'clyde'
*/
export async function createWebhook(
  channelID: string,
  options: WebhookCreateOptions,
) {
  const hasManageWebhooksPerm = await botHasChannelPermissions(
    channelID,
    ["MANAGE_WEBHOOKS"],
  );
  if (
    !hasManageWebhooksPerm
  ) {
    throw new Error(Errors.MISSING_MANAGE_WEBHOOKS);
  }

  if (
    // Specific usernames that discord does not allow
    options.name === "clyde" ||
    // Character limit checks. [...] checks are because of js unicode length handling
    [...options.name].length < 2 || [...options.name].length > 32
  ) {
    throw new Error(Errors.INVALID_WEBHOOK_NAME);
  }

  return RequestManager.post(
    endpoints.CHANNEL_WEBHOOKS(channelID),
    {
      ...options,
      avatar: options.avatar ? await urlToBase64(options.avatar) : undefined,
    },
  ) as Promise<WebhookPayload>;
}

export async function executeWebhook(
  webhookID: string,
  webhookToken: string,
  options: ExecuteWebhookOptions,
) {
  if (!options.content && !options.file && !options.embeds) {
    throw new Error(Errors.INVALID_WEBHOOK_OPTIONS);
  }

  if (options.content && options.content.length > 2000) {
    throw Error(Errors.MESSAGE_MAX_LENGTH);
  }

  if (options.embeds && options.embeds.length > 10) {
    options.embeds.splice(10);
  }

  if (options.mentions) {
    if (options.mentions.users?.length) {
      if (options.mentions.parse.includes("users")) {
        options.mentions.parse = options.mentions.parse.filter((p) =>
          p !== "users"
        );
      }

      if (options.mentions.users.length > 100) {
        options.mentions.users = options.mentions.users.slice(0, 100);
      }
    }

    if (options.mentions.roles?.length) {
      if (options.mentions.parse.includes("roles")) {
        options.mentions.parse = options.mentions.parse.filter((p) =>
          p !== "roles"
        );
      }

      if (options.mentions.roles.length > 100) {
        options.mentions.roles = options.mentions.roles.slice(0, 100);
      }
    }
  }

  const result = await RequestManager.post(
    `${endpoints.WEBHOOK(webhookID, webhookToken)}${
      options.wait ? "?wait=true" : ""
    }`,
    {
      ...options,
      allowed_mentions: options.mentions,
      avatar_url: options.avatar_url,
    },
  );
  if (!options.wait) return;

  return structures.createMessage(result as MessageCreateOptions);
}

export function getWebhook(webhookID: string) {
  return RequestManager.get(endpoints.WEBHOOK_ID(webhookID));
}

<<<<<<< HEAD
/**
 * There are two kinds of Slash Commands: global commands and guild commands. Global commands are available for every guild that adds your app; guild commands are specific to the guild you specify when making them. Command names are unique per application within each scope (global and guild). That means:
 *
 * - Your app **cannot** have two global commands with the same name
 * - Your app **cannot** have two guild commands within the same name **on the same guild**
 * - Your app **can** have a global and guild command with the same name
 * - Multiple apps **can** have commands with the same names
 * 
 * Global commands are cached for **1 hour**. That means that new global commands will fan out slowly across all guilds, and will be guaranteed to be updated in an hour.
 * Guild commands update **instantly**. We recommend you use guild commands for quick testing, and global commands when they're ready for public use.
 */
export function createSlashCommand(options: CreateSlashCommandOptions) {
  // Use ... for content length due to unicode characters and js .length handling
  if ([...options.name].length < 2 || [...options.name].length > 32) {
    throw new Error(Errors.INVALID_SLASH_NAME);
  }

  if (
    [...options.description].length < 1 || [...options.description].length > 100
  ) {
    throw new Error(Errors.INVALID_SLASH_DESCRIPTION);
  }

  return RequestManager.post(
    options.guildID
      ? endpoints.COMMANDS_GUILD(botID, options.guildID)
      : endpoints.COMMANDS(botID),
    {
      ...options,
    },
  );
}

/** Fetch all of the global commands for your application. */
export function getSlashCommands(guildID?: string) {
  // TODO: Should this be a returned as a collection?
  return RequestManager.get(
    guildID
      ? endpoints.COMMANDS_GUILD(botID, guildID)
      : endpoints.COMMANDS(botID),
  );
}

/**
 * Edit an existing slash command. If this command did not exist, it will create it.
 */
export function upsertSlashCommand(options: UpsertSlashCommandOptions) {
  return RequestManager.post(
    options.guildID
      ? endpoints.COMMANDS_GUILD_ID(botID, options.id, options.guildID)
      : endpoints.COMMANDS_ID(botID, options.id),
    {
      ...options,
    },
  );
}

/** Edit an existing slash command. */
export function editSlashCommand(options: EditSlashCommandOptions) {
  return RequestManager.patch(
    options.guildID
      ? endpoints.COMMANDS_GUILD_ID(botID, options.id, options.guildID)
      : endpoints.COMMANDS_ID(botID, options.id),
    {
      ...options,
    },
  );
}

/** Deletes a slash command. */
export function deleteSlashCommand(id: string, guildID?: string) {
  if (!guildID) return RequestManager.delete(endpoints.COMMANDS_ID(botID, id));
  return RequestManager.delete(endpoints.COMMANDS_GUILD_ID(botID, id, guildID));
}

/**
 * Send a response to a users slash command. The command data will have the id and token necessary to respond.
 * Interaction `tokens` are valid for **15 minutes** and can be used to send followup messages.
 * 
 * NOTE: By default we will suppress mentions. To enable mentions, just pass any mentions object.
 */
export function executeSlashCommand(
  id: string,
  token: string,
  options: ExecuteSlashCommandOptions,
) {
  // If its already been executed, we need to send a followup response
  if (cache.executedSlashCommands.has(token)) {
    return RequestManager.post(endpoints.WEBHOOK(botID, token), {
      ...options,
    });
  }

  // Expire in 15 minutes
  cache.executedSlashCommands.set(token, id);
  setTimeout(
    () => cache.executedSlashCommands.delete(token),
    Date.now() + 900000,
  );

  // IF NO MENTIONS ARE PROVIDED, FORCE DISABLE MENTIONS
  if (!(options.data.allowed_mentions)) {
    options.data.allowed_mentions = { parse: [] };
  }

  return RequestManager.post(endpoints.INTERACTION_ID_TOKEN(id, token), {
    ...options,
  });
}

/** To delete your response to a slash command. If a message id is not provided, it will default to deleting the original response. */
export function deleteSlashResponse(
  token: string,
  messageID?: string,
) {
  if (!messageID) {
    return RequestManager.delete(
      endpoints.INTERACTION_ORIGINAL_ID_TOKEN(botID, token),
    );
  }
  return RequestManager.delete(
    endpoints.INTERACTION_ID_TOKEN_MESSAGEID(botID, token, messageID),
  );
}

/** To edit your response to a slash command. If a messageID is not provided it will default to editing the original response. */
export function editSlashResponse(
  token: string,
  options: EditSlashResponseOptions,
) {
  return RequestManager.patch(
    endpoints.INTERACTION_ORIGINAL_ID_TOKEN(botID, token),
    options,
=======
export function editWebhookMessage(
  webhookID: string,
  webhookToken: string,
  messageID: string,
  options: EditWebhookMessageOptions,
) {
  if (options.content && options.content.length > 2000) {
    throw Error(Errors.MESSAGE_MAX_LENGTH);
  }

  if (options.embeds && options.embeds.length > 10) {
    options.embeds.splice(10);
  }

  if (options.allowed_mentions) {
    if (options.allowed_mentions.users?.length) {
      if (options.allowed_mentions.parse.includes("users")) {
        options.allowed_mentions.parse = options.allowed_mentions.parse.filter((
          p,
        ) => p !== "users");
      }

      if (options.allowed_mentions.users.length > 100) {
        options.allowed_mentions.users = options.allowed_mentions.users.slice(
          0,
          100,
        );
      }
    }

    if (options.allowed_mentions.roles?.length) {
      if (options.allowed_mentions.parse.includes("roles")) {
        options.allowed_mentions.parse = options.allowed_mentions.parse.filter((
          p,
        ) => p !== "roles");
      }

      if (options.allowed_mentions.roles.length > 100) {
        options.allowed_mentions.roles = options.allowed_mentions.roles.slice(
          0,
          100,
        );
      }
    }
  }

  return RequestManager.patch(
    endpoints.WEBHOOK_EDIT(webhookID, webhookToken, messageID),
    { ...options, allowed_mentions: options.allowed_mentions },
  );
}

export function deleteWebhookMessage(
  webhookID: string,
  webhookToken: string,
  messageID: string,
) {
  return RequestManager.delete(
    endpoints.WEBHOOK_DELETE(webhookID, webhookToken, messageID),
>>>>>>> 169dfc92
  );
}<|MERGE_RESOLUTION|>--- conflicted
+++ resolved
@@ -2,13 +2,10 @@
 import { RequestManager } from "../module/requestManager.ts";
 import { structures } from "../structures/structures.ts";
 import {
-<<<<<<< HEAD
   CreateSlashCommandOptions,
   EditSlashCommandOptions,
   EditSlashResponseOptions,
-=======
   EditWebhookMessageOptions,
->>>>>>> 169dfc92
   Errors,
   ExecuteSlashCommandOptions,
   ExecuteWebhookOptions,
@@ -120,7 +117,70 @@
   return RequestManager.get(endpoints.WEBHOOK_ID(webhookID));
 }
 
-<<<<<<< HEAD
+export function editWebhookMessage(
+  webhookID: string,
+  webhookToken: string,
+  messageID: string,
+  options: EditWebhookMessageOptions,
+) {
+  if (options.content && options.content.length > 2000) {
+    throw Error(Errors.MESSAGE_MAX_LENGTH);
+  }
+
+  if (options.embeds && options.embeds.length > 10) {
+    options.embeds.splice(10);
+  }
+
+  if (options.allowed_mentions) {
+    if (options.allowed_mentions.users?.length) {
+      if (options.allowed_mentions.parse.includes("users")) {
+        options.allowed_mentions.parse = options.allowed_mentions.parse.filter((
+          p,
+        ) => p !== "users");
+      }
+
+      if (options.allowed_mentions.users.length > 100) {
+        options.allowed_mentions.users = options.allowed_mentions.users.slice(
+          0,
+          100,
+        );
+      }
+    }
+
+    if (options.allowed_mentions.roles?.length) {
+      if (options.allowed_mentions.parse.includes("roles")) {
+        options.allowed_mentions.parse = options.allowed_mentions.parse.filter((
+          p,
+        ) => p !== "roles");
+      }
+
+      if (options.allowed_mentions.roles.length > 100) {
+        options.allowed_mentions.roles = options.allowed_mentions.roles.slice(
+          0,
+          100,
+        );
+      }
+    }
+  }
+
+  return RequestManager.patch(
+    endpoints.WEBHOOK_EDIT(webhookID, webhookToken, messageID),
+    { ...options, allowed_mentions: options.allowed_mentions },
+  );
+}
+
+export function deleteWebhookMessage(
+  webhookID: string,
+  webhookToken: string,
+  messageID: string,
+) {
+  return RequestManager.delete(
+    endpoints.WEBHOOK_DELETE(webhookID, webhookToken, messageID),
+
+  );
+}
+
+
 /**
  * There are two kinds of Slash Commands: global commands and guild commands. Global commands are available for every guild that adds your app; guild commands are specific to the guild you specify when making them. Command names are unique per application within each scope (global and guild). That means:
  *
@@ -254,66 +314,5 @@
   return RequestManager.patch(
     endpoints.INTERACTION_ORIGINAL_ID_TOKEN(botID, token),
     options,
-=======
-export function editWebhookMessage(
-  webhookID: string,
-  webhookToken: string,
-  messageID: string,
-  options: EditWebhookMessageOptions,
-) {
-  if (options.content && options.content.length > 2000) {
-    throw Error(Errors.MESSAGE_MAX_LENGTH);
-  }
-
-  if (options.embeds && options.embeds.length > 10) {
-    options.embeds.splice(10);
-  }
-
-  if (options.allowed_mentions) {
-    if (options.allowed_mentions.users?.length) {
-      if (options.allowed_mentions.parse.includes("users")) {
-        options.allowed_mentions.parse = options.allowed_mentions.parse.filter((
-          p,
-        ) => p !== "users");
-      }
-
-      if (options.allowed_mentions.users.length > 100) {
-        options.allowed_mentions.users = options.allowed_mentions.users.slice(
-          0,
-          100,
-        );
-      }
-    }
-
-    if (options.allowed_mentions.roles?.length) {
-      if (options.allowed_mentions.parse.includes("roles")) {
-        options.allowed_mentions.parse = options.allowed_mentions.parse.filter((
-          p,
-        ) => p !== "roles");
-      }
-
-      if (options.allowed_mentions.roles.length > 100) {
-        options.allowed_mentions.roles = options.allowed_mentions.roles.slice(
-          0,
-          100,
-        );
-      }
-    }
-  }
-
-  return RequestManager.patch(
-    endpoints.WEBHOOK_EDIT(webhookID, webhookToken, messageID),
-    { ...options, allowed_mentions: options.allowed_mentions },
-  );
-}
-
-export function deleteWebhookMessage(
-  webhookID: string,
-  webhookToken: string,
-  messageID: string,
-) {
-  return RequestManager.delete(
-    endpoints.WEBHOOK_DELETE(webhookID, webhookToken, messageID),
->>>>>>> 169dfc92
-  );
+  )
 }