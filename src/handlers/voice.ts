import { delay } from "https://deno.land/std@0.75.0/async/delay.ts";
import {
  botHasChannelPermissions,
  Errors,
  GuildVoiceState,
} from "../../mod.ts";
import { cacheHandlers } from "../controllers/cache.ts";
import { eventHandlers } from "../module/client.ts";
import { sendRawGatewayCommand } from "../module/shard.ts";
import {
  DiscordHeartbeatPayload,
  DiscordPayload,
  GatewayOpcode,
  VoiceOpcode,
  VoiceServerUpdatePayload,
} from "../types/discord.ts";

const heartbeating = new Map<string, boolean>();
const voiceConnections = new Map<string, VoiceConnection>();

export interface VoiceConnection {
  /** The channel id for this connection */
  id: string;
  /** Whether this connection is need of resuming */
  needToResume: boolean;
}

export async function joinVoiceChannel(
  guildID: string,
  channelID: string,
  options: Partial<JoinVoiceChannelOptions> = {},
) {
  const hasPerm = await botHasChannelPermissions(channelID, ["CONNECT"]);
  if (!hasPerm) {
    throw new Error(Errors.MISSING_CONNECT);
  }

  const guild = await cacheHandlers.get("guilds", guildID);
  if (!guild) return;

  sendRawGatewayCommand(guild.shardID, {
    op: GatewayOpcode.VoiceStateUpdate,
    d: {
      guild_id: guildID,
      channel_id: channelID,
      self_deaf: options.selfDeaf || false,
      self_mute: options.selfMute || false,
    },
  });
}

export interface JoinVoiceChannelOptions {
  selfMute: boolean;
  selfDeaf: boolean;
}

export async function establishVoiceConnection(
  payload: DiscordPayload,
  voiceState: GuildVoiceState,
) {
  const data = payload.d as VoiceServerUpdatePayload;
  let { endpoint, token, guild_id } = data;

  endpoint = `wss://${endpoint}?v=4`;
  const ws = new WebSocket(endpoint);

  ws.binaryType = "arraybuffer";

  const identifyPayload = {
    token,
    server_id: guild_id,
    user_id: voiceState.userID,
    session_id: voiceState.sessionID,
  };

  voiceConnections.set(
<<<<<<< HEAD
    voiceState.channelID,
    { id: voiceState.channelID, needToResume: false, ws },
=======
    voiceState.channelID!,
    { id: voiceState.channelID, needToResume: false },
>>>>>>> ad5f9dfb
  );

  ws.onopen = () => {
    // Send identify once the WebSocket is in OPEN state
    ws.send(JSON.stringify({
      op: VoiceOpcode.Identify,
      d: identifyPayload,
    }));
  };

  ws.onmessage = async (message) => {
    const payload = JSON.parse(message.data) as DiscordPayload;
<<<<<<< HEAD
    console.log(Deno.inspect(payload, { depth: 2 }));
=======
    
    eventHandlers.debug?.({ type: "voiceRaw", data: { ...payload } });
>>>>>>> ad5f9dfb
    switch (payload.op) {
      case VoiceOpcode.Ready:
        const { ssrc, port, modes, ip, experiments } = payload.d as any;
        const addr: Deno.NetAddr = { port, hostname: ip, transport: "udp" };

        const udp = Deno.listenDatagram({
          port,
          transport: "udp",
          hostname: "0.0.0.0",
        });

        const buffArr = new Uint8Array(70);
        new DataView(buffArr.buffer).setUint32(0, ssrc, false);
        udp.send(buffArr, addr);

        const [arr] = await udp.receive();
        const newAddr = {
          port: new DataView(arr.buffer).getUint16(arr.length - 2, false),
          hostname: (Deno as any).core.decode(
            arr.subarray(1 + arr.indexOf(0, 3), arr.indexOf(0, 4)),
          ),
        };

        const selectProtocolPayload = JSON.stringify({
          op: VoiceOpcode.SelectProtocol,
          d: {
            protocol: "udp",
            data: {
              mode: modes["xsalsa20_poly1305"],
              port: newAddr.port,
              address: newAddr.hostname,
            },
          },
        });

        ws.send(selectProtocolPayload);
        break;
      case VoiceOpcode.Hello:
        if (!heartbeating.has(guild_id)) {
          heartbeat(
            ws,
            payload,
            voiceState,
          );
        }
        break;
      case VoiceOpcode.HeartbeatACK:
        heartbeating.set(guild_id, true);
        break;
    }
  };
}

async function heartbeat(
  ws: WebSocket,
  payload: DiscordPayload,
  voiceState: GuildVoiceState,
) {
  const interval = (payload.d as DiscordHeartbeatPayload).heartbeat_interval;
  // We lost socket connection between heartbeats, resume connection
  if (ws.readyState === WebSocket.CLOSED) {
    resumeConnection(payload, voiceState);
    heartbeating.delete(voiceState.guildID);
    return;
  }

  if (heartbeating.has(voiceState.guildID)) {
    const receivedACK = heartbeating.get(voiceState.guildID);
    // If a ACK response was not received since last heartbeat, issue invalid session close
    if (!receivedACK) {
      eventHandlers.debug?.(
        { type: "voiceHeartbeatStopped", data: { interval } },
      );
      return ws.send(JSON.stringify({ op: 4009 }));
    }
  }

  // Set it to false as we are issuing a new heartbeat
  heartbeating.set(voiceState.guildID, false);

  ws.send(
    JSON.stringify(
      { op: GatewayOpcode.Heartbeat, d: 1 },
    ),
  );

  eventHandlers.debug?.({ type: "voiceHeartbeat", data: { interval } });

  await delay(interval);
  heartbeat(ws, payload, voiceState);
}

async function resumeConnection(
  payload: DiscordPayload,
  voiceState: GuildVoiceState,
) {
  eventHandlers.debug?.({ type: "voiceResuming", data: { ...payload } });
  // Run it once
  establishVoiceConnection(payload, voiceState);
  // Then retry every 15 seconds
  await delay(1000 * 15);
  if (voiceConnections.get(voiceState.guildID!)?.needToResume) {
    resumeConnection(payload, voiceState);
  }
}<|MERGE_RESOLUTION|>--- conflicted
+++ resolved
@@ -74,13 +74,8 @@
   };
 
   voiceConnections.set(
-<<<<<<< HEAD
-    voiceState.channelID,
-    { id: voiceState.channelID, needToResume: false, ws },
-=======
     voiceState.channelID!,
     { id: voiceState.channelID, needToResume: false },
->>>>>>> ad5f9dfb
   );
 
   ws.onopen = () => {
@@ -93,12 +88,7 @@
 
   ws.onmessage = async (message) => {
     const payload = JSON.parse(message.data) as DiscordPayload;
-<<<<<<< HEAD
-    console.log(Deno.inspect(payload, { depth: 2 }));
-=======
-    
     eventHandlers.debug?.({ type: "voiceRaw", data: { ...payload } });
->>>>>>> ad5f9dfb
     switch (payload.op) {
       case VoiceOpcode.Ready:
         const { ssrc, port, modes, ip, experiments } = payload.d as any;
