--- conflicted
+++ resolved
@@ -8,11 +8,7 @@
   ReadyPayload,
 } from "../types/types.ts";
 import { BotStatusRequest } from "../utils/utils.ts";
-<<<<<<< HEAD
-import { IdentifyPayload, proxyWSURL } from "./client.ts";
-=======
 import { botGatewayData, IdentifyPayload, proxyWSURL } from "./client.ts";
->>>>>>> f9114b98
 import { handleDiscordPayload } from "./shardingManager.ts";
 
 const basicShards = new Map<number, BasicShard>();
@@ -68,11 +64,7 @@
   };
 
   socket.onerror = ({ timeStamp }) => {
-<<<<<<< HEAD
-    eventHandlers.debug?.({ type: "websocketErrored", data: { timeStamp } });
-=======
     eventHandlers.debug?.({ type: "wsError", data: { timeStamp } });
->>>>>>> f9114b98
   };
 
   socket.onmessage = ({ data: message }) => {
@@ -151,70 +143,18 @@
   socket.onclose = ({ reason, code, wasClean }) => {
     eventHandlers.debug?.(
       {
-<<<<<<< HEAD
-        type: "websocketClose",
-=======
         type: "wsClose",
->>>>>>> f9114b98
         data: { shardID: basicShard.id, code, reason, wasClean },
       },
     );
 
     switch (code) {
-<<<<<<< HEAD
-      case 4000:
-        // TODO: reconnect
-=======
->>>>>>> f9114b98
       case 4001:
         throw new Error(
           "[Unknown opcode] Sent an invalid Gateway opcode or an invalid payload for an opcode.",
         );
       case 4002:
         throw new Error("[Decode error] Sent an invalid payload to API.");
-<<<<<<< HEAD
-      case 4003:
-        throw new Error(
-          "[Not authenticated] Sent a payload prior to identifying.",
-        );
-      case 4004:
-        throw new Error(
-          "[Authentication failed] The account token sent with your identify payload is incorrect.",
-        );
-      case 4005:
-        throw new Error(
-          "[Already authenticated] Sent more than one identify payload.",
-        );
-      case 4007:
-      case 4008:
-      case 4008:
-        eventHandlers.debug?.({
-          type: "websocketReconnecting",
-          data: { shardID: basicShard.id, code, reason, wasClean },
-        });
-        createShard(data, identifyPayload, false, shardID);
-        break;
-      case 4010:
-        throw new Error(
-          "[Invalid shard] Sent an invalid shard when identifying.",
-        );
-      case 4011:
-        throw new Error(
-          "[Sharding required] The session would have handled too many guilds - you are required to shard your connection in order to connect.",
-        );
-      case 4012:
-        throw new Error(
-          "[Invalid API version] Sent an invalid version for the gateway.",
-        );
-      case 4013:
-        throw new Error(
-          "[Invalid intent(s)] Sent an invalid intent for a Gateway Intent.",
-        );
-      case 4014:
-        throw new Error(
-          "[Disallowed intent(s)] Sent a disallowed intent for a Gateway Intent. You may have tried to specify an intent that you have not enabled or are not whitelisted for.",
-        );
-=======
       case 4004:
         throw new Error(
           "[Authentication failed] The account token sent with your identify payload is incorrect.",
@@ -257,7 +197,6 @@
         basicShard.needToResume = true;
         resumeConnection(botGatewayData, identifyPayload, shardID);
         break;
->>>>>>> f9114b98
     }
   };
 }
