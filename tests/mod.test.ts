--- conflicted
+++ resolved
@@ -179,11 +179,7 @@
     const missingPerm = channelOverwriteHasPermission(
       data.guildID,
       data.roleID,
-<<<<<<< HEAD
       channel.permissionOverwrites,
-=======
-      channel.permission_overwrites,
->>>>>>> b2a9db2b
       [Permissions.USE_EXTERNAL_EMOJIS],
     );
 
