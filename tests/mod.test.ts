import { createClient, Intents, botID } from "../mod.ts";
import {
  assertEquals,
<<<<<<< HEAD
} from "https://deno.land/std/testing/asserts.ts";
import {
  createGuildRole,
  createServer,
  deleteRole,
  deleteServer,
} from "../src/handlers/guild.ts";
=======
} from "../deps.ts";
import { createServer, deleteServer } from "../src/handlers/guild.ts";
>>>>>>> 0ae6c0f3
import { CreateGuildPayload } from "../src/types/guild.ts";
import { delay } from "../deps.ts";

let guildID = "";
let roleToDelete = "";
let roleID = "";

const token = Deno.env.get("DISCORD_TOKEN");
if (!token) throw "No Token Provided!";

createClient({
  token,
  intents: [Intents.GUILD_MESSAGES, Intents.GUILDS],
  eventHandlers: {
    // debug: function (data) {
    //   console.log(data);
    // },
  },
});

Deno.test({
  name: "Connecting to gateway",
  fn: async () => {
    await delay(15000);
    assertEquals(botID, "675412054529540107");
  },
  sanitizeResources: false,
});

Deno.test({
  name: "Creating a new guild(Fresh Env)",
  fn: async () => {
    const result = await createServer({ name: "Discordeno Test Zone" }).catch(
      (error) => console.error(error),
    ) as CreateGuildPayload;

    guildID = result.id;
    assertEquals(typeof result.id, "string");
  },
  sanitizeOps: false,
});

Deno.test({
  name: "Create Role 1: Nothing Provided.",
  fn: async () => {
    if (!guildID) throw "The guild id was not present";

    const role = await createGuildRole(guildID, {});
    assertEquals(typeof role.id, "string");
    roleToDelete = role.id;
  },
  sanitizeOps: false,
});

Deno.test({
  name: "Create Role 2: Custom Options.",
  fn: async () => {
    if (!guildID) throw "The guild id was not present";

    const role = await createGuildRole(
      guildID,
      {
        name: "Discordeno",
        color: 15277667,
        hoist: true,
        permissions: ["ADMINISTRATOR"],
        mentionable: true,
      },
    );
    assertEquals(typeof role.id, "string");
    assertEquals(role.name, "Discordeno");
    assertEquals(role.color, 15277667);
    assertEquals(role.hoist, true);
    assertEquals(role.mentionable, true);
    if (
      !role.permissions.includes("ADMINISTRATOR")
    ) {
      throw "Missing admin perms on creation.";
    }

    roleID = role.id;
  },
  sanitizeOps: false,
});

Deno.test({
  name: "Delete Role",
  fn: async () => {
    await deleteRole(guildID, roleToDelete);
    roleToDelete = "";
    assertEquals(roleToDelete, "");
  },
});

Deno.test({
  name: "Deleting guild(Bot is owner)",
  fn: async () => {
    if (!guildID) throw "The guild id was not present.";
    await deleteServer(guildID);
    guildID = "";

    assertEquals(guildID, "");
  },
  sanitizeOps: false,
});

// This is meant to be the final test that forcefully crashes the bot
Deno.test({
  name: "Closing Bot! Tests Complete!",
  fn: async () => {
    Deno.exit();
  },
  sanitizeOps: false,
  sanitizeResources: false,
});<|MERGE_RESOLUTION|>--- conflicted
+++ resolved
@@ -1,18 +1,11 @@
 import { createClient, Intents, botID } from "../mod.ts";
-import {
-  assertEquals,
-<<<<<<< HEAD
-} from "https://deno.land/std/testing/asserts.ts";
+import { assertEquals } from "../deps.ts";
 import {
   createGuildRole,
   createServer,
   deleteRole,
   deleteServer,
 } from "../src/handlers/guild.ts";
-=======
-} from "../deps.ts";
-import { createServer, deleteServer } from "../src/handlers/guild.ts";
->>>>>>> 0ae6c0f3
 import { CreateGuildPayload } from "../src/types/guild.ts";
 import { delay } from "../deps.ts";
 
