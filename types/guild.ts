import { Emoji, StatusType } from "./discord.ts";
import { User } from "../structures/user.ts";
import { Permission } from "./permission.ts";
import { RoleData } from "./role.ts";
import { MemberCreatePayload } from "./member.ts";
import { Activity } from "./message.ts";
import { Client_Status_Payload } from "./presence.ts";
import { ChannelCreatePayload } from "./channel.ts";

export interface GuildRolePayload {
  /** The id of the guild */
  guild_id: string;
  /** The role object of the role created, deleted, or updated */
  role: RoleData;
}

export interface GuildMemberChunkPayload {
  /** The id of the guild */
  guild_id: string;
  /** The set of guild members */
  members: MemberCreatePayload[];
  /** The chunk index in the expected chunks for this response */
  chunk_index: number;
  /** The total number of expected chunks for this response */
  chunk_count: number;
  /** if passing an invalid id, it will be found here */
  not_found?: string[];
  /** if passing true, presences of the members will be here */
  presences?: Presence[];
  /** The nonce to help identify */
  nonce?: string;
}

export interface GuildMemberUpdatePayload {
  /** The id of the guild */
  guild_id: string;
  /** The user's role ids */
  roles: string[];
  /** The user */
  user: UserPayload;
  /** The nickname of the user in the guild */
  nick: string;
  /** When the user used their nitro boost on the guild. */
  premium_since: string | null;
}

export interface GuildMemberAddPayload extends MemberCreatePayload {
  guild_id: string;
}

export interface GuildEmojisUpdatePayload {
  guild_id: string;
  emojis: Emoji[];
}

export interface GuildBanPayload {
  /** The id of the guild */
  guild_id: string;
  /** The banned user. Not a member as you can ban users outside of your guild. */
  user: UserPayload;
}

export interface GuildDeletePayload {
  /** The id of the guild */
  id: string;
  /** Whether this guild went unavailable. */
  unavailable?: boolean;
}

export interface CreateGuildPayload {
  /** The guild id */
  id: string;
  /** The guild name 2-100 characters */
  name: string;
  /** The guild icon image hash */
  icon: string | null;
  /** The guild splash image hash */
  splash: string | null;
  /** The id of the owner */
  owner_id: string;
  /** The voice region id for the guild */
  region: string;
  /** The afk channel id */
  afk_channel_id: string | null;
  /** AFK Timeout in seconds. */
  afk_timeout: number;
  /** Whether this guild is embeddable (widget) */
  embed_enabled?: boolean;
  /** If not null, the channel id that the widge will generate an invite to. */
  embed_channel_id?: string | null;
  /** The verification level required for the guild */
  verification_level: number;
  /** The roles in the guild */
  roles: RoleData[];
  /** The custom guild emojis */
  emojis: Emoji[];
  /** Enabled guild features */
  features: Guild_Features[];
  /** Required MFA level for the guild */
  mfa_level: number;
  /** The id of the channel to which system mesages are sent */
  system_channel_id: string | null;
  /** When this guild was joined at */
  joined_at: string;
  /** Whether this is considered a large guild */
  large: boolean;
  /** Whether this guild is unavailable */
  unavailable: boolean;
  /** Total number of members in this guild */
  member_count?: number;
  voice_states: Voice_State[];
  /** Users in the guild */
  members: MemberCreatePayload[];
  /** Channels in the guild */
  channels: ChannelCreatePayload[];
  presences: Presence[];
  /** The maximum amount of presences for the guild(the default value, currently 5000 is in effect when null is returned.) */
  max_presences?: number | null;
  /** The maximum amount of members for the guild */
  max_members?: number;
  /** The vanity url code for the guild */
  vanity_url_code: string | null;
  /** The description for the guild */
  description: string | null;
  /** The banner hash */
  banner: string | null;
  /** The premium tier */
  premium_tier: number;
  /** The total number of users currently boosting this server. */
  premium_subscription_count: number;
  /** The preferred local of this guild only set if guild has the DISCOVERABLE feature, defaults to en-US */
  preferred_locale: string;
}

export type Guild_Features =
  | "INVITE_SPLASH"
  | "VIP_REGIONS"
  | "VANITY_URL"
  | "VERIFIED"
  | "PARTNERED"
  | "PUBLIC"
  | "COMMERCE"
  | "NEWS"
  | "DISCOVERABLE"
  | "FEATURABLE"
  | "ANIMATED_ICON"
  | "BANNER";

export interface Voice_Region {
  /** unique ID for the region */
  id: string;
  /** name of the region */
  name: string;
  /** true if this is a vip-only server */
  vip: boolean;
  /** true for a single server that is closest to the current user's client */
  optimal: boolean;
  /** whether this is a deprecated voice region (avoid switching to these) */
  deprecated: boolean;
  /** whether this is a custom voice region (used for events/etc) */
  custom: boolean;
}

export interface BanOptions {
  /** number of days to delete messages for (0-7) */
  delete_message_days?: 0 | 1 | 2 | 3 | 4 | 5 | 6 | 7;
  /** The reason for the ban. */
  reason?: string;
}

export interface BannedUser {
  /** The reason for the ban */
  reason?: string;
  /** The banned user object */
  user: User;
}

export interface PositionSwap {
  /** The unique id */
  id: string;
  /** The sorting position number. */
  position: number;
}

export interface GuildEditOptions {
  /** The guild name */
  name?: string;
  /** The guild voice region id */
  region?: string;
  /** The verification level. 0 is UNRESTRICTED. 1 is Verified email. 2 is 5 minutes user. 3 is 10 minutes member in guild. 4 is verified phone number */
  verification_level?: 0 | 1 | 2 | 3;
  /** The default message notification level. 0 is ALL_MESSAGES and 1 is ONLY_MENTINS */
  default_message_notifications?: 0 | 1;
  /** Explicit content filter level. 0 is DISABLED 1 is members without roles. 2 is all members */
  explicit_content_filter?: 0 | 1 | 2;
  /** The id for the afk channel. */
  afk_channel_id?: string;
  /** The afk timeout in seconds. */
  afk_timeout?: number;
  /** base64 1024x1024 png/jpeg/gif image for the guild icon (can be animated gif when the server has ANIMATED_ICON feature) */
  icon?: string;
  /** user id to transfer guild ownership to (must be owner) */
  owner_id?: string;
  /** base64 16:9 png/jpeg image for the guild splash (when the server has INVITE_SPLASH feature) */
  splash?: string;
  /** base64 16:9 png/jpeg image for the guild banner (when the server has BANNER feature) */
  banner?: string;
  /** the id of the channel to which system messages are sent */
  system_channel_id?: string;
}

export interface EditIntegrationOptions {
  /** The behavior when an integration subscription lapses. */
  expire_behavior: number;
  /** The period in seconds where the integration will ignore lapsed subscriptions */
  expire_grace_period: number;
  /** Whether emoticons should be synced for this integrations (twitch only currently) */
  enable_emoticons: boolean;
}

export interface Guild_Integration {
  /** The integrations unique id */
  id: string;
  /** the integrations name */
  name: string;
  /** The integration type like twitch, youtube etc */
  type: string;
  /** Is this integration enabled */
  enabled: boolean;
  /** is this integration syncing */
  syncing: boolean;
  /** id that this integration uses for "subscribers" */
  role_id: string;
  /** The behavior of expiring subscribers */
  expire_behavior: number;
  /** The grace period before expiring subscribers */
  expire_grace_period: number;
  /** The user for this integration */
  user: UserPayload;
  /** The integration account information */
  account: Account;
  /** When this integration was last synced */
  synced_at: string;
}

export interface Account {
  /** id of the account */
  id: string;
  /** name of the account */
  name: string;
}

export interface UserPayload {
  /** The user's id */
  id: string;
  /** the user's username, not unique across the platform */
  username: string;
  /** The user's 4 digit discord tag */
  discriminator: string;
  /** The user's avatar hash */
  avatar: string | null;
  /** Whether the user is a bot */
  bot?: boolean;
  /** Whether the user is an official discord system user (part of the urgent message system.) */
  system?: boolean;
  /** Whether the user has two factor enabled on their account */
  mfa_enabled?: boolean;
  /** the user's chosen language option */
  locale?: string;
  /** Whether the email on this account has been verified */
  verified?: boolean;
  /** The user's email */
  email?: string;
  /** The flags on a user's account. */
  flags?: number;
  /** The type of Nitro subscription on a user's account. */
  premium_type?: number;
}

export interface Partial_User {
  /** The user's id */
  id: string;
  /** the user's username, not unique across the platform */
  username?: string;
  /** The user's 4 digit discord tag */
  discriminator?: string;
  /** The user's avatar hash */
  avatar?: string | null;
  /** Whether the user is a bot */
  bot?: boolean;
  /** Whether the user is an official discord system user (part of the urgent message system.) */
  system?: boolean;
  /** Whether the user has two factor enabled on their account */
  mfa_enabled?: boolean;
  /** the user's chosen language option */
  locale?: string;
  /** Whether the email on this account has been verified */
  verified?: boolean;
  /** The user's email */
  email?: string;
  /** The flags on a user's account. */
  flags?: number;
  /** The type of Nitro subscription on a user's account. */
  premium_type?: number;
}

export enum User_Flags {
  NONE,
  DISCORD_EMPLOYEE,
  DISCORD_PARTNER,
  HYPE_SQUAD_EVENTS = 1 << 2,
  BUG_HUNTER = 1 << 3,
  HOUSE_BRAVERY = 1 << 6,
  HOUSE_BRILLIANCE = 1 << 7,
  HOUSE_BALANCE = 1 << 8,
  EARLY_SUPPORTER = 1 << 9,
  TEAM_USER = 1 << 10,
  SYSTEM = 1 << 12,
}

export enum Nitro_Types {
  NITRO_CLASSIC = 1,
  NITRO,
}

export interface Vanity_Invite {
  code: string | null;
  uses: number;
}

export interface Guild_Embed {
  /** Whether the embed is enbaled. */
  enabled: boolean;
}

export interface GetAuditLogsOptions {
  /** Filter the logs for actions made by this user. */
  user_id?: string;
  /** The type of audit log. */
  action_type?: AuditLogType;
  /** Filter the logs before a certain log entry. */
  before?: string;
  /** How many entries are returned. Between 1-100. Default 50. */
  limit?: number;
}

export type AuditLogType =
  | "GUILD_UPDATE"
  | "CHANNEL_CREATE"
  | "CHANNEL_UPDATE"
  | "CHANNEL_DELETE"
  | "CHANNEL_OVERWRITE_CREATE"
  | "CHANNEL_OVERWRITE_UPDATE"
  | "CHANNEL_OVERWRITE_DELETE"
  | "MEMBER_KICK"
  | "MEMBER_PRUNE"
  | "MEMBER_BAN_ADD"
  | "MEMBER_BAN_REMOVE"
  | "MEMBER_UPDATE"
  | "MEMBER_ROLE_UPDATE"
  | "MEMBER_MOVE"
  | "MEMBER_DISCONNECT"
  | "BOT_ADD"
  | "ROLE_CREATE"
  | "ROLE_UPDATE"
  | "ROLE_DELETE"
  | "INVITE_CREATE"
  | "INVITE_UPDATE"
  | "INVITE_DELETE"
  | "WEBHOOK_CREATE"
  | "WEBHOOK_UPDATE"
  | "WEBHOOK_DELETE"
  | "EMOJI_CREATE"
  | "EMOJI_UPDATE"
  | "EMOJI_DELETE"
  | "MESSAGE_DELETE"
  | "MESSAGE_BULK_DELETE"
  | "MESSAGE_PIN"
  | "MESSAGE_UNPIN"
  | "INTEGRATION_CREATE"
  | "INTEGRATION_UPDATE"
  | "INTEGRATION_DELETE";

export enum AuditLogs {
  GUILD_UPDATE = 1,
  CHANNEL_CREATE = 10,
  CHANNEL_UPDATE,
  CHANNEL_DELETE,
  CHANNEL_OVERWRITE_CREATE,
  CHANNEL_OVERWRITE_UPDATE,
  CHANNEL_OVERWRITE_DELETE,
  MEMBER_KICK = 20,
  MEMBER_PRUNE,
  MEMBER_BAN_ADD,
  MEMBER_BAN_REMOVE,
  MEMBER_UPDATE,
  MEMBER_ROLE_UPDATE,
  MEMBER_MOVE,
  MEMBER_DISCONNECT,
  BOT_ADD,
  ROLE_CREATE = 30,
  ROLE_UPDATE,
  ROLE_DELETE,
  INVITE_CREATE = 40,
  INVITE_UPDATE,
  INVITE_DELETE,
  WEBHOOK_CREATE = 50,
  WEBHOOK_UPDATE,
  WEBHOOK_DELETE,
  EMOJI_CREATE = 60,
  EMOJI_UPDATE,
  EMOJI_DELETE,
  MESSAGE_DELETE = 72,
  MESSAGE_BULK_DELETE,
  MESSAGE_PIN,
  MESSAGE_UNPIN,
  INTEGRATION_CREATE = 80,
  INTEGRATION_UPDATE,
  INTEGRATION_DELETE,
}

export type ChannelType =
  | "text"
  | "dm"
  | "news"
  | "voice"
  | "category"
  | "store";

export interface Overwrite {
  /** The role or user id */
  id: string;
  /** Whether this is a role or a member */
  type: "role" | "member";
  /** The permissions that this id is allowed to do. (This will mark it as a green check.) */
  allow: Permission[];
  /** The permissions that this id is NOT allowed to do. (This will mark it as a red x.) */
  deny: Permission[];
}

export interface Raw_Overwrite {
  /** The role or user id */
  id: string;
  /** Whether this is a role or a member */
  type: "role" | "member";
  /** The permissions that this id is allowed to do. (This will mark it as a green check.) */
  allow: number;
  /** The permissions that this id is NOT allowed to do. (This will mark it as a red x.) */
  deny: number;
}

export interface ChannelCreate_Options {
  /** The type of the channel */
  type?: ChannelType;
  /** The channel topic. (0-1024 characters) */
  topic?: string;
  /** The bitrate(in bits) of the voice channel. */
  bitrate?: number;
  /** The user limit of the voice channel. */
  user_limit?: number;
  /** The amount of seconds a user has to wait before sending another message. (0-21600 seconds). Bots, as well as users with the permission `manage_messages or manage_channel` are unaffected. */
  rate_limit_per_user?: number;
  /** The sorting position of the channel */
  position?: number;
  /** The channel's permission overwrites */
  permission_overwrites?: Overwrite[];
  /** The id of the parent category for the channel */
  parent_id?: string;
  /** Whether the channel is nsfw */
  nsfw?: boolean;
  /** The reason to add in the Audit Logs. */
  reason?: string;
}

export interface CreateEmojisOptions {
  /** The roles for which this emoji will be whitelisted. Only the users with one of these roles can use this emoji. */
  roles: string[];
  /** The reason to have in the Audit Logs. */
  reason: string;
}

export interface EditEmojisOptions {
  /** The name of the emoji */
  name: string;
  /** The roles for which this emoji will be whitelisted. Only the users with one of these roles can use this emoji. */
  roles: string[];
}

export interface CreateRoleOptions {
  name?: string;
  permissions?: Permission[];
  color?: number;
  hoist?: boolean;
  mentionable?: boolean;
}

export interface PrunePayload {
  pruned: number;
}

export interface Voice_State {
  /** the guild id this voice state is for */
  guild_id?: string;
  /** the channel id this user is connected to */
  channel_id: string | null;
  /** the user id this voice state is for */
  user_id: string;
  /** the guild member this voice state is for */
  member?: MemberCreatePayload;
  /** the session id for this voice state */
  session_id: string;
  /** whether this user is deafened by the server */
  deaf: boolean;
  /** whether this user is muted by the server */
  mute: boolean;
  /** whether this user is locally deafened */
  self_deaf: boolean;
  /** whether this user is locally muted */
  self_mute: boolean;
  /** whether this user is streaming using "Go Live" */
  self_stream?: boolean;
  /** whether this user is muted by the current user */
  suppress: boolean;
}

export interface Presence {
  /** The user presence is being updated for */
  user: UserPayload;
  /** The roles this user is in */
  roles: string[];
  /** null, or the user's current activity */
  game: Activity | null;
  /** The id of the guild */
  guild_id: string;
  /** Either idle */
  status: StatusType;
  activities: Activity[];
  client_status: Client_Status_Payload;
  premium_since?: string | null;
  nick?: string | null;
}

export interface FetchMembersOptions {
  /** Used to specify if you want the presences of the matched members. Default = false. */
  presences?: boolean;
  /** Only returns members whose username or nickname starts with this string. DO NOT INCLUDE discriminators. If a string is provided, the max amount of members that can be fetched is 100. Default = return all members. */
  query?: string;
  /** Used to specify which users to fetch specifically. */
  userIDs?: string[];
  /** Maximum number of members to return that match the query. Default = 0 which will return all members. */
<<<<<<< HEAD
  limit?: number
=======
  limit?: number;
>>>>>>> 6cab42a6
}<|MERGE_RESOLUTION|>--- conflicted
+++ resolved
@@ -548,9 +548,5 @@
   /** Used to specify which users to fetch specifically. */
   userIDs?: string[];
   /** Maximum number of members to return that match the query. Default = 0 which will return all members. */
-<<<<<<< HEAD
-  limit?: number
-=======
   limit?: number;
->>>>>>> 6cab42a6
 }