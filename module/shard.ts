--- conflicted
+++ resolved
@@ -9,12 +9,7 @@
   DiscordHeartbeatPayload,
   ReadyPayload,
 } from "../types/discord.ts";
-<<<<<<< HEAD
-import { logRed, logBlue } from "../utils/logger.ts";
-import { sendConstantHeartbeats, previousSequenceNumber } from "./gateway.ts";
-=======
 import { logRed } from "../utils/logger.ts";
->>>>>>> 6cab42a6
 import { FetchMembersOptions } from "../types/guild.ts";
 import { delay } from "https://deno.land/std@0.50.0/async/delay.ts";
 
@@ -23,25 +18,6 @@
 /** The session id is needed for RESUME functionality when discord disconnects randomly. */
 let sessionID = "";
 
-<<<<<<< HEAD
-async function resumeConnection(payload: object, botGatewayData: DiscordBotGatewayData) {
-  return setInterval(async () => {
-    console.log("in resume interval");
-    shardSocket = await connectWebSocket(botGatewayData.url);
-    console.log("after connect");
-    await shardSocket.send(
-      JSON.stringify({
-        op: GatewayOpcode.Resume,
-        d: {
-          ...payload,
-          session_id: sessionID,
-          seq: previousSequenceNumber,
-        },
-      }),
-    );
-    console.log("after sending resume");
-  }, 1000 * 15);
-=======
 // Discord requests null if no number has yet been sent by discord
 let previousSequenceNumber: number | null = null;
 let needToResume = false;
@@ -66,7 +42,6 @@
   // Then retry every 15 seconds
   await delay(1000 * 15);
   if (needToResume) resumeConnection(botGatewayData, identifyPayload);
->>>>>>> 6cab42a6
 }
 
 const createShard = async (
@@ -97,47 +72,6 @@
     if (typeof message === "string") {
       const data = JSON.parse(message);
 
-<<<<<<< HEAD
-        switch (data.op) {
-          case GatewayOpcode.Hello:
-            sendConstantHeartbeats(
-              shardSocket,
-              (data.d as DiscordHeartbeatPayload).heartbeat_interval,
-            );
-            break;
-          case GatewayOpcode.Reconnect:
-          case GatewayOpcode.InvalidSession:
-            // Reconnect to the gateway https://discordapp.com/developers/docs/topics/gateway#reconnect
-            resumeInterval = await resumeConnection(
-              identifyPayload,
-              botGatewayData,
-            );
-            break;
-          case GatewayOpcode.Resume:
-            logBlue("Got RESUME EVENT");
-            clearInterval(resumeInterval);
-            break;
-          default:
-            // Important for RESUME
-            if (data.t === "READY") {
-              sessionID = (data.d as ReadyPayload).session_id;
-            }
-            // @ts-ignore
-            postMessage(
-              {
-                type: "HANDLE_DISCORD_PAYLOAD",
-                payload: message,
-                resumeInterval,
-              },
-            );
-            break;
-        }
-      } else if (isWebSocketCloseEvent(message)) {
-        logRed(`Close :( ${JSON.stringify(message)}`);
-        resumeInterval = await resumeConnection(
-          identifyPayload,
-          botGatewayData,
-=======
       switch (data.op) {
         case GatewayOpcode.Hello:
           sendConstantHeartbeats(
@@ -178,7 +112,6 @@
       if ([4004, 4005, 4012, 4013, 4014].includes(message.code)) {
         throw new Error(
           "Shard.ts: Error occurred that is not resumeable or able to be reconnected.",
->>>>>>> 6cab42a6
         );
       }
       // These error codes can not be resumed but need to reconnect from start
