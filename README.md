--- conflicted
+++ resolved
@@ -17,17 +17,10 @@
 Don't worry a lot of developers start out coding their first projects as a Discord bot (I did 😉) and it is not so easy to do so. Discordeno is built considering all the issues with pre-existing libraries and issues that I had when I first started out coding bots. 
 If you are a beginner developer, you may check out these awesome official and unofficial boilerplates:
 
-<<<<<<< HEAD
-- [Official Discordeno Boilerplate](https://github.com/Skillz4Killz/Discordeno-bot-template)
-- [Dencord Starter](https://github.com/ayntee/dencord-starter)
-- [Add your Own]
-
-=======
 - Official Discordeno Boilerplate
   - [GitHub](https://github.com/Skillz4Killz/Discordeno-bot-template)
   - [Features](https://github.com/Skillz4Killz/Discordeno-bot-template#features)
   
->>>>>>> 03d2a135
 If you do not wish to use a boilerplate, you may continue reading.
 
 ### Advanced Developers
